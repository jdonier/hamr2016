--- conflicted
+++ resolved
@@ -26,8 +26,7 @@
         self.tempo = tempo
     
     @staticmethod
-<<<<<<< HEAD
-    def from_file(filename, track_id=1, tempo=120):
+    def from_file(filename, track_id=None, tempo=120):
         """
         Load a track from file.
 
@@ -35,7 +34,7 @@
         ----------
         filename
         track_id : int
-            index of the track to read (default is 1)
+            index of the track to read (default is all tracks)
         tempo : int
             beats per minute (120 if it cannot be read from the midi file)
 
@@ -43,9 +42,6 @@
         -------
         track : Track
         """
-=======
-    def from_file(filename, track_id=None, tempo=120):
->>>>>>> 5d244970
         pattern = midi.read_midifile(filename)
         pattern.make_ticks_abs()
         # Process the metadata
